--- conflicted
+++ resolved
@@ -14,14 +14,15 @@
  * limitations under the License.
  */
 
-<<<<<<< HEAD
 import { JsonObject } from '@backstage/config';
-import { createApiRef, DiscoveryApi, Observable } from '@backstage/core';
+import {
+  createApiRef,
+  DiscoveryApi,
+  Observable,
+  IdentityApi,
+} from '@backstage/core';
 import ObservableImpl from 'zen-observable';
 import { ScaffolderTask, Status } from './types';
-=======
-import { createApiRef, DiscoveryApi, IdentityApi } from '@backstage/core';
->>>>>>> cba94afe
 
 export const scaffolderApiRef = createApiRef<ScaffolderApi>({
   id: 'plugin.scaffolder.service',
@@ -79,17 +80,12 @@
    * @param templateName Template name for the scaffolder to use. New project is going to be created out of this template.
    * @param values Parameters for the template, e.g. name, description
    */
-<<<<<<< HEAD
   async scaffold(
     templateName: string,
     values: Record<string, any>,
   ): Promise<string> {
+    const token = await this.identityApi.getIdToken();
     const url = `${await this.discoveryApi.getBaseUrl('scaffolder')}/v2/tasks`;
-=======
-  async scaffold(templateName: string, values: Record<string, any>) {
-    const token = await this.identityApi.getIdToken();
-    const url = `${await this.discoveryApi.getBaseUrl('scaffolder')}/v1/jobs`;
->>>>>>> cba94afe
     const response = await fetch(url, {
       method: 'POST',
       headers: {
@@ -109,20 +105,13 @@
     return id;
   }
 
-<<<<<<< HEAD
-  async getTask(taskId: string): Promise<ScaffolderTask> {
+  async getTask(taskId: string) {
+    const token = await this.identityApi.getIdToken();
     const baseUrl = await this.discoveryApi.getBaseUrl('scaffolder');
     const url = `${baseUrl}/v2/tasks/${encodeURIComponent(taskId)}`;
-    return fetch(url).then(x => x.json());
-=======
-  async getJob(jobId: string) {
-    const token = await this.identityApi.getIdToken();
-    const baseUrl = await this.discoveryApi.getBaseUrl('scaffolder');
-    const url = `${baseUrl}/v1/job/${encodeURIComponent(jobId)}`;
     return fetch(url, {
       headers: token ? { Authorization: `Bearer ${token}` } : {},
     }).then(x => x.json());
->>>>>>> cba94afe
   }
 
   streamLogs({
